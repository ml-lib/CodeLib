--- conflicted
+++ resolved
@@ -44,11 +44,8 @@
 from inspect import getsourcefile
 from os.path import abspath
 
-<<<<<<< HEAD
 __version__: str = "0.5.0"
-=======
-__version__: str = "0.4.1"
->>>>>>> 38194459
+
 __doc__: str = "Machine Learning Library"
 module: str = "mllib"
 
