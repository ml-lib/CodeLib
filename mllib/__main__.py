--- conflicted
+++ resolved
@@ -34,13 +34,7 @@
 from lib.opt import TSP  # noqa: F841
 from lib.opt import Transport  # noqa: F841
 from lib.timeseries import AutoArima  # noqa: F841
-<<<<<<< HEAD
 from lib.timeseries import BatesGrager  # noqa: F841
-=======
-from lib.prophet import FBP  # noqa: F841
-from lib.gam import GAM  # noqa: F841
-from lib import metrics  # noqa: F841
->>>>>>> 38194459
 
 # =============================================================================
 # --- DO NOT CHANGE ANYTHING FROM HERE
