************* Module tests.test_metrics
test_metrics.py:61:22: I1101: Module 'mllib.lib.metrics' has no 'rsq' member, but source is unavailable. Consider adding this module to extension-pkg-allow-list if you want to perform analysis based on run-time introspection of living objects. (c-extension-no-member)
test_metrics.py:71:22: I1101: Module 'mllib.lib.metrics' has no 'mse' member, but source is unavailable. Consider adding this module to extension-pkg-allow-list if you want to perform analysis based on run-time introspection of living objects. (c-extension-no-member)
test_metrics.py:81:22: I1101: Module 'mllib.lib.metrics' has no 'rmse' member, but source is unavailable. Consider adding this module to extension-pkg-allow-list if you want to perform analysis based on run-time introspection of living objects. (c-extension-no-member)
test_metrics.py:89:22: I1101: Module 'mllib.lib.metrics' has no 'mae' member, but source is unavailable. Consider adding this module to extension-pkg-allow-list if you want to perform analysis based on run-time introspection of living objects. (c-extension-no-member)
test_metrics.py:99:22: I1101: Module 'mllib.lib.metrics' has no 'mape' member, but source is unavailable. Consider adding this module to extension-pkg-allow-list if you want to perform analysis based on run-time introspection of living objects. (c-extension-no-member)
test_metrics.py:109:22: I1101: Module 'mllib.lib.metrics' has no 'aic' member, but source is unavailable. Consider adding this module to extension-pkg-allow-list if you want to perform analysis based on run-time introspection of living objects. (c-extension-no-member)

--------------------------------------------------------------------
<<<<<<< HEAD
Your code has been rated at 10.00/10 (previous run: 10.00/10, +0.00)
=======
Your code has been rated at 10.00/10 (previous run: 10.00/10, +0.00)
>>>>>>> 38194459
<|MERGE_RESOLUTION|>--- conflicted
+++ resolved
@@ -7,8 +7,4 @@
 test_metrics.py:109:22: I1101: Module 'mllib.lib.metrics' has no 'aic' member, but source is unavailable. Consider adding this module to extension-pkg-allow-list if you want to perform analysis based on run-time introspection of living objects. (c-extension-no-member)
 
 --------------------------------------------------------------------
-<<<<<<< HEAD
-Your code has been rated at 10.00/10 (previous run: 10.00/10, +0.00)
-=======
-Your code has been rated at 10.00/10 (previous run: 10.00/10, +0.00)
->>>>>>> 38194459
+Your code has been rated at 10.00/10 (previous run: 10.00/10, +0.00)