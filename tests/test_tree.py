"""
Test suite module for ``XGBoost``.

Credits
-------
::

    Authors:
        - Diptesh
        - Madhu

    Date: Sep 27, 2021
"""

# pylint: disable=invalid-name
# pylint: disable=wrong-import-position

import unittest
import warnings
import re
import sys

from inspect import getsourcefile
from os.path import abspath

import pandas as pd
import xlrd
import openpyxl

from sklearn.model_selection import train_test_split as split
from sklearn import metrics as sk_metrics

# Set base path
path = abspath(getsourcefile(lambda: 0))
path = re.sub(r"(.+)(\/tests.*)", "\\1", path)

sys.path.insert(0, path)

from mllib.lib.tree import RandomForest  # noqa: F841
from mllib.lib.tree import XGBoost  # noqa: F841

__all__ = ["xlrd", "openpyxl", ]

# =============================================================================
# --- DO NOT CHANGE ANYTHING FROM HERE
# =============================================================================

path = path + "/data/input/"

# =============================================================================
# --- User defined functions
# =============================================================================


def ignore_warnings(test_func):
    """Suppress warnings."""

    def do_test(self, *args, **kwargs):
        with warnings.catch_warnings():
            warnings.simplefilter("ignore")
            test_func(self, *args, **kwargs)
    return do_test


class Test_RandomForest(unittest.TestCase):
    """Test suite for module ``RandomForest``."""

    def setUp(self):
        """Set up for module ``RandomForest``."""

    def test_rf_class(self):
        """RandomForest: Test for classification"""
        x_var = ["x1", "x2", "x3", "x4"]
        y_var = "y"
        df_ip = pd.read_csv(path + "iris.csv")
        df_ip = df_ip[[y_var] + x_var]
        df_train, df_test = split(df_ip,
                                  stratify=df_ip[y_var],
                                  test_size=0.2,
                                  random_state=42)
        mod = RandomForest(df_train, y_var, x_var, method="classify")
        y_hat = mod.predict(df_test[x_var])[y_var].tolist()
        y = df_test[y_var].values.tolist()
        acc = round(sk_metrics.accuracy_score(y, y_hat), 2)
        self.assertGreaterEqual(acc, 0.93)

    def test_rf_reg(self):
        """RandomForest: Test for regression"""
        x_var = ["x1", "x2", "x3", "x4"]
        y_var = "y"
        df_ip = pd.read_csv(path + "iris.csv")
        df_ip = df_ip[[y_var] + x_var]
        df_train, df_test = split(df_ip,
                                  stratify=df_ip[y_var],
                                  test_size=0.2,
                                  random_state=42)
        mod = RandomForest(df_train, y_var, x_var, method="regression")
        y_hat = mod.predict(df_test[x_var])[y_var].tolist()
        y = df_test[y_var].values.tolist()
        mse = round(sk_metrics.mean_squared_error(y, y_hat), 2)
        self.assertLessEqual(mse, 0.1)

    def test_rf_ts_exog(self):
        """RandomForest: Test for time series with exogenous variables"""
        x_var = ["cost"]
        y_var = "y"
        test_perc = 0.2
        df_ip = pd.read_excel(path + "test_time_series.xlsx",
                              sheet_name="exog")
        df_ip = df_ip.set_index("ts")
        df_train = df_ip.iloc[0:int(len(df_ip) * (1-test_perc)), :]
        df_test = df_ip.iloc[int(len(df_ip) * (1-test_perc)): len(df_ip), :]
        df_test = df_test[x_var]
        mod = RandomForest(df_train, y_var, x_var, method="timeseries")
        mod.predict(df_test)
        metrics = mod.model_summary
        self.assertGreaterEqual(metrics["rsq"], 0.8)
        self.assertLessEqual(metrics["mape"], 0.5)

    def test_rf_ts_endog(self):
        """RandomForest: Test for time series with endogenous variable"""
        y_var = "y"
        df_ip = pd.read_excel(path + "test_time_series.xlsx",
                              sheet_name="exog")
        df_ip = df_ip.set_index("ts")
        mod = RandomForest(df_ip, y_var, method="timeseries")
        mod.predict()
        metrics = mod.model_summary
<<<<<<< HEAD
        self.assertGreaterEqual(metrics["rsq"], 0.6)
        self.assertLessEqual(metrics["mape"], 1)
=======
        self.assertGreaterEqual(metrics["rsq"], 0.7)
        self.assertLessEqual(metrics["mape"], 0.7)
>>>>>>> 38194459


class Test_XGBoost(unittest.TestCase):
    """Test suite for module ``XGBoost``."""

    def setUp(self):
        """Set up for module ``XGBoost``."""

    def test_xgboost_class(self):
        """XGBoost: Test for classification"""
        x_var = ["x1", "x2"]
        y_var = "y"
        df_ip = pd.read_csv(path + "iris.csv")
        df_ip = df_ip[[y_var] + x_var]
        df_train, df_test = split(df_ip,
                                  stratify=df_ip[y_var],
                                  test_size=0.2,
                                  random_state=1)
        mod = XGBoost(df_train, y_var, x_var, method="classify")
        y_hat = mod.predict(df_test[x_var])[y_var].tolist()
        y = df_test[y_var].values.tolist()
        acc = round(sk_metrics.accuracy_score(y, y_hat), 2)
        self.assertGreaterEqual(acc, 0.93)

    def test_xgboost_reg(self):
        """XGBoost: Test for regression"""
        x_var = ["x1", "x2", "x3", "x4"]
        y_var = "y"
        df_ip = pd.read_csv(path + "iris.csv")
        df_ip = df_ip[[y_var] + x_var]
        df_train, df_test = split(df_ip,
                                  stratify=df_ip[y_var],
                                  test_size=0.2,
                                  random_state=1)
        mod = XGBoost(df_train, y_var, x_var, method="regression")
        y_hat = mod.predict(df_test[x_var])[y_var].tolist()
        y = df_test[y_var].values.tolist()
        mse = round(sk_metrics.mean_squared_error(y, y_hat), 2)
        self.assertLessEqual(mse, 0.5)

    def test_xgboost_ts_exog(self):
        """XGBoost: Test for time series with exogenous variables"""
        x_var = ["cost"]
        y_var = "y"
        test_perc = 0.2
        df_ip = pd.read_excel(path + "test_time_series.xlsx",
                              sheet_name="exog")
        df_ip = df_ip.set_index("ts")
        df_train = df_ip.iloc[0:int(len(df_ip) * (1-test_perc)), :]
        df_test = df_ip.iloc[int(len(df_ip) * (1-test_perc)): len(df_ip), :]
        df_test = df_test[x_var]
        mod = XGBoost(df_train, y_var, x_var, method="timeseries")
        mod.predict(df_test)
        metrics = mod.model_summary
        self.assertAlmostEqual(1.0, metrics["rsq"], places=1)
        self.assertLessEqual(metrics["mape"], 0.1)

    def test_xgboost_ts_endog(self):
        """XGBoost: Test for time series with endogenous variable"""
        y_var = "y"
        df_ip = pd.read_excel(path + "test_time_series.xlsx",
                              sheet_name="exog")
        df_ip = df_ip.set_index("ts")
        mod = XGBoost(df_ip, y_var, method="timeseries")
        mod.predict()
        metrics = mod.model_summary
<<<<<<< HEAD
        self.assertGreaterEqual(metrics["rsq"], 0.7)
        self.assertLessEqual(metrics["mape"], 0.5)
=======
        self.assertAlmostEqual(1.0, metrics["rsq"], places=1)
        self.assertLessEqual(metrics["mape"], 0.1)
>>>>>>> 38194459


# =============================================================================
# --- Main
# =============================================================================

if __name__ == '__main__':
    unittest.main()<|MERGE_RESOLUTION|>--- conflicted
+++ resolved
@@ -126,13 +126,8 @@
         mod = RandomForest(df_ip, y_var, method="timeseries")
         mod.predict()
         metrics = mod.model_summary
-<<<<<<< HEAD
         self.assertGreaterEqual(metrics["rsq"], 0.6)
         self.assertLessEqual(metrics["mape"], 1)
-=======
-        self.assertGreaterEqual(metrics["rsq"], 0.7)
-        self.assertLessEqual(metrics["mape"], 0.7)
->>>>>>> 38194459
 
 
 class Test_XGBoost(unittest.TestCase):
@@ -199,13 +194,8 @@
         mod = XGBoost(df_ip, y_var, method="timeseries")
         mod.predict()
         metrics = mod.model_summary
-<<<<<<< HEAD
         self.assertGreaterEqual(metrics["rsq"], 0.7)
         self.assertLessEqual(metrics["mape"], 0.5)
-=======
-        self.assertAlmostEqual(1.0, metrics["rsq"], places=1)
-        self.assertLessEqual(metrics["mape"], 0.1)
->>>>>>> 38194459
 
 
 # =============================================================================
